--- conflicted
+++ resolved
@@ -21,9 +21,6 @@
     return {"statusCode": 200, "body": "Message received"}
 
 
-<<<<<<< HEAD
-    return {"statusCode": 200, 'data': 'hello'}
-=======
 # def connect(event, context):
 #     connection_id = event['requestContext']['connectionId']
 #     print(f"New connection: {connection_id}")
@@ -42,7 +39,6 @@
 #     # End the navigation with end_nav and return trip metrics
 
 #     return {"statusCode": 200}
->>>>>>> f8f5ae3b
 
 
 def set_nav(displacement=None, is_supercharged=None, drag_coeff=None):
